--- conflicted
+++ resolved
@@ -1133,11 +1133,7 @@
             raise WordNetError("Language is not supported.")
 
         f = self._omw_reader.open('{0:}/wn-data-{0:}.tab'.format(lang))
-<<<<<<< HEAD
         self.custom_lemmas(f, lang)
-=======
-        self.use_tab_file_for_language(f, lang)
->>>>>>> 8e56a79a
         f.close()
 
     def langs(self):
@@ -1856,11 +1852,7 @@
                 ic[pos][0] += weight
         return ic
 
-<<<<<<< HEAD
     def custom_lemmas(self, tab_file, lang):
-=======
-    def use_tab_file_for_language(self, tab_file, lang):
->>>>>>> 8e56a79a
         """
         Reads a custom tab file containing mappings of lemmas in the given
         language to Princeton WordNet 3.0 synset offsets, allowing NLTK's
@@ -1886,11 +1878,7 @@
             if l[0] != '#':
                 word = l.split('\t')
                 self._lang_data[lang][0][word[0]].append(word[2])
-<<<<<<< HEAD
-                self._lang_data[lang][1][word[2]].append(word[0])
-=======
                 self._lang_data[lang][1][word[2].lower()].append(word[0])
->>>>>>> 8e56a79a
 
 
 ######################################################################
