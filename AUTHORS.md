# Natural Language Toolkit (NLTK) Authors

## Original Authors

- Steven Bird <stevenbird1@gmail.com>
- Edward Loper <edloper@gmail.com>
- Ewan Klein <ewan@inf.ed.ac.uk>


## Contributors

- Rami Al-Rfou'
- Mark Amery
- Greg Aumann
- Ivan Barria
- Ingolf Becker
- Yonatan Becker
- Paul Bedaride
- Steven Bethard
- Robert Berwick
- Dan Blanchard
- Nathan Bodenstab
- Alexander Böhm
- Francis Bond
- Paul Bone
- Jordan Boyd-Graber
- Daniel Blanchard
- Phil Blunsom
- Lars Buitinck
- Cristian Capdevila
- Steve Cassidy
- Chen-Fu Chiang
- Dmitry Chichkov
- Jinyoung Choi
- Andrew Clausen
- Lucas Champollion
- Graham Christensen
- Trevor Cohn
- David Coles
- Claude Coulombe
- Lucas Cooper
- Robin Cooper
- Chris Crowner
- James Curran
- Arthur Darcet
- Dariel Dato-on
- Selina Dennis
- Leon Derczynski
- Alexis Dimitriadis
- Nikhil Dinesh
- Liang Dong
- David Doukhan
- Rebecca Dridan
- Pablo Duboue
- Long Duong
- Christian Federmann
- Campion Fellin
- Michelle Fullwood
- Dan Garrette
- Jean Mark Gawron
- Sumukh Ghodke
- Yoav Goldberg
- Michael Wayne Goodman
- Dougal Graham
- Brent Gray
- Simon Greenhill
- Clark Grubb
- Eduardo Pereira Habkost
- Masato Hagiwara
- Lauri Hallila
- Michael Hansen
- Yurie Hara
- Will Hardy
- Tyler Hartley
- Peter Hawkins
- Saimadhav Heblikar
- Fredrik Hedman
- Helder
- Michael Heilman
- Ofer Helman
- Bruce Hill
- Amy Holland
- Kristy Hollingshead
- Marcus Huderle
- Baden Hughes
- Nancy Ide
- Rebecca Ingram
- Edward Ivanovic
- Thomas Jakobsen
- Nick Johnson
- Piotr Kasprzyk
- Angelos Katharopoulos
- Sudharshan Kaushik
- Chris Koenig
- Mikhail Korobov
- Denis Krusko
- Ilia Kurenkov
- Stefano Lattarini
- Pierre-François Laquerre
- Stefano Lattarini
- Haejoong Lee
- Jackson Lee
- Max Leonov
- Chris Liechti
- Hyuckin David Lim
- Tom Lippincott
- Peter Ljunglöf
- Alex Louden
- Joseph Lynch
- Nitin Madnani
- Felipe Madrigal
- Bjørn Mæland
- Dean Malmgren
- Christopher Maloof
- Rob Malouf
- Iker Manterola
- Carl de Marcken
- Mitch Marcus
- Torsten Marek
- Robert Marshall
- Duncan McGreggor
- David McClosky
- Xinfan Meng
- Dmitrijs Milajevs
- Margaret Mitchell
- Tomonori Nagano
- Jason Narad
- Shari A’aidil Nasruddin
- Lance Nathan
- Morten Neergaard
- David Nemeskey
- Eric Nichols
- Joel Nothman
- Alireza Nourian
- Alexander Oleynikov
- Pierpaolo Pantone
- Ted Pedersen
- Jacob Perkins
- Alberto Planas
- Ondrej Platek
- Alessandro Presta
- Qi Liu
- Martin Thorsen Ranang
- Michael Recachinas
- Brandon Rhodes
- Joshua Ritterman
- Will Roberts
- Stuart Robinson
- Carlos Rodriguez
- Lorenzo Rubio
- Alex Rudnick
- Jussi Salmela
- Geoffrey Sampson
- Kepa Sarasola
- Kevin Scannell
- Nathan Schneider
- Rico Sennrich
- Thomas Skardal
- Eric Smith
- Lynn Soe
- Rob Speer
- Peter Spiller
- Richard Sproat
- Ceri Stagg
- Peter Stahl
- Oliver Steele
- Thomas Stieglmaier
- Jan Strunk
- Liling Tan
- Claire Taylor
- Louis Tiao
- Steven Tomcavage
- Tiago Tresoldi
- Marcus Uneson
- Yu Usami
- Petro Verkhogliad
- Peter Wang
- Zhe Wang
- Charlotte Wilson
- Chuck Wooters
- Steven Xu
- Beracah Yankama
- Lei Ye (叶磊)
- Patrick Ye
- Geraldine Sim Wei Ying
- Jason Yoder
- Thomas Zieglier
- 0ssifrage
- ducki13
- kiwipi
- lade
- isnowfy
- onesandzeros
- pquentin
- wvanlint
- Álvaro Justen <https://github.com/turicas>
- bjut-hz
- Sergio Oller
- Will Monroe
- Elijah Rippeth
- Emil Manukyan
- Casper Lehmann-Strøm
- Andrew Giel
- Tanin Na Nakorn
- Linghao Zhang
- Colin Carroll
- Heguang Miao
- Hannah Aizenman (story645)
- George Berry
- Adam Nelson
- J Richard Snape
- Alex Constantin <alex@keyworder.ch>
- Tsolak Ghukasyan
- Prasasto Adi
- Safwan Kamarrudin
- Arthur Tilley
- Vilhjalmur Thorsteinsson
- Jaehoon Hwang <https://github.com/jaehoonhwang>
- Chintan Shah <https://github.com/chintanshah24>
- sbagan
- Zicheng Xu
- Albert Au Yeung <https://github.com/albertauyeung>
- Shenjian Zhao
- Deng Wang <https://github.com/lmatt-bit>
- Ali Abdullah
- Stoytcho Stoytchev
- Lakhdar Benzahia
- Yibin Lin <https://github.com/yibinlin>
- Artiem Krinitsyn
- Björn Mattsson
- Oleg Chislov
- Pavan Gururaj Joshi <https://github.com/PavanGJ>
- Ethan Hill <https://github.com/hill1303>
- Vivek Lakshmanan
- Somnath Rakshit <https://github.com/somnathrakshit>
- Anlan Du
- Pulkit Maloo <https://github.com/pulkitmaloo>
- Brandon M. Burroughs <https://github.com/brandonmburroughs>
- Iaroslav Tymchenko <https://github.com/myproblemchild>
- Aleš Tamchyna
- Tim Gianitsos <https://github.com/timgianitsos>
- Andrew Owen Martin
- Adrian Ellis <https://github.com/adrianjellis>
- Nat Quayle Nelson <https://github.com/nqnstudios>
- Matan Rak <https://github.com/matanrak>
<<<<<<< HEAD
- Nick Ulle <https://github.com/nick-ulle>
=======
- Uday Krishna <https://github.com/udaykrishna>
- Osman Zubair <https://github.com/okz12>
- Viresh Gupta <https://github.com/virresh>
- Ondřej Cífka <https://github.com/cifkao>
>>>>>>> 7d6a8d42

## Others whose work we've taken and included in NLTK, but who didn't directly contribute it:
### Contributors to the Porter Stemmer
- Martin Porter
- Vivake Gupta
- Barry Wilkins
- Hiranmay Ghosh
- Chris Emerson

### Contributors to Lancaster Stemmer
- Matt Chaput, [Whoosh](https://bitbucket.org/mchaput/whoosh/wiki/Home)
    - Strip prefix
    - Custom rule.
### Authors of snowball arabic stemmer algorithm
- Assem Chelli
- Abdelkrim Aries
- Lakhdar Benzahia<|MERGE_RESOLUTION|>--- conflicted
+++ resolved
@@ -243,14 +243,12 @@
 - Adrian Ellis <https://github.com/adrianjellis>
 - Nat Quayle Nelson <https://github.com/nqnstudios>
 - Matan Rak <https://github.com/matanrak>
-<<<<<<< HEAD
 - Nick Ulle <https://github.com/nick-ulle>
-=======
 - Uday Krishna <https://github.com/udaykrishna>
 - Osman Zubair <https://github.com/okz12>
 - Viresh Gupta <https://github.com/virresh>
 - Ondřej Cífka <https://github.com/cifkao>
->>>>>>> 7d6a8d42
+
 
 ## Others whose work we've taken and included in NLTK, but who didn't directly contribute it:
 ### Contributors to the Porter Stemmer
